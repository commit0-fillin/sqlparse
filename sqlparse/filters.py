# -*- coding: utf-8 -*-

import re

from os.path import abspath, join

<<<<<<< HEAD
from sqlparse          import sql
from sqlparse          import tokens as T
from sqlparse.engine   import FilterStack
from sqlparse.lexer    import tokenize
from sqlparse.pipeline import Pipeline
from sqlparse.tokens   import (Comment, Comparison, Keyword, Name, Punctuation,
                               String, Whitespace)
=======
from sqlparse import sql, tokens as T
from sqlparse.engine import FilterStack
from sqlparse.tokens import (Comment, Comparison, Keyword, Name, Punctuation,
                             String, Whitespace)
from sqlparse.utils import memoize_generator
>>>>>>> 66742da1


# --------------------------
# token process

class _CaseFilter:

    ttype = None

    def __init__(self, case=None):
        if case is None:
            case = 'upper'
        assert case in ['lower', 'upper', 'capitalize']
        self.convert = getattr(unicode, case)

    def process(self, stack, stream):
        for ttype, value in stream:
            if ttype in self.ttype:
                value = self.convert(value)
            yield ttype, value


class KeywordCaseFilter(_CaseFilter):
    ttype = T.Keyword


class IdentifierCaseFilter(_CaseFilter):
    ttype = (T.Name, T.String.Symbol)

    def process(self, stack, stream):
        for ttype, value in stream:
            if ttype in self.ttype and not value.strip()[0] == '"':
                value = self.convert(value)
            yield ttype, value


class GetComments:
    """Get the comments from a stack"""
    def process(self, stack, stream):
        for token_type, value in stream:
            if token_type in Comment:
                yield token_type, value


class StripComments:
    """Strip the comments from a stack"""
    def process(self, stack, stream):
        for token_type, value in stream:
            if token_type not in Comment:
                yield token_type, value


def StripWhitespace(stream):
    "Strip the useless whitespaces from a stream leaving only the minimal ones"
    last_type = None
    has_space = False
    ignore_group = frozenset((Comparison, Punctuation))

    for token_type, value in stream:
        # We got a previous token (not empty first ones)
        if last_type:
            if token_type in Whitespace:
                has_space = True
                continue

        # Ignore first empty spaces and dot-commas
        elif token_type in (Whitespace, Whitespace.Newline, ignore_group):
            continue

        # Yield a whitespace if it can't be ignored
        if has_space:
            if not ignore_group.intersection((last_type, token_type)):
                yield Whitespace, ' '
            has_space = False

        # Yield the token and set its type for checking with the next one
        yield token_type, value
        last_type = token_type


class IncludeStatement:
    """Filter that enable a INCLUDE statement"""

    def __init__(self, dirpath=".", maxrecursive=10, raiseexceptions=False):
        if maxrecursive <= 0:
            raise ValueError('Max recursion limit reached')

        self.dirpath = abspath(dirpath)
        self.maxRecursive = maxrecursive
        self.raiseexceptions = raiseexceptions

        self.detected = False

    @memoize_generator
    def process(self, stack, stream):
        # Run over all tokens in the stream
        for token_type, value in stream:
            # INCLUDE statement found, set detected mode
            if token_type in Name and value.upper() == 'INCLUDE':
                self.detected = True
                continue

            # INCLUDE statement was found, parse it
            elif self.detected:
                # Omit whitespaces
                if token_type in Whitespace:
                    continue

                # Found file path to include
                if token_type in String.Symbol:
#                if token_type in tokens.String.Symbol:

                    # Get path of file to include
                    path = join(self.dirpath, value[1:-1])

                    try:
                        f = open(path)
                        raw_sql = f.read()
                        f.close()

                    # There was a problem loading the include file
                    except IOError, err:
                        # Raise the exception to the interpreter
                        if self.raiseexceptions:
                            raise

                        # Put the exception as a comment on the SQL code
                        yield Comment, u'-- IOError: %s\n' % err

                    else:
                        # Create new FilterStack to parse readed file
                        # and add all its tokens to the main stack recursively
                        try:
                            filtr = IncludeStatement(self.dirpath,
                                                     self.maxRecursive - 1,
                                                     self.raiseexceptions)

                        # Max recursion limit reached
                        except ValueError, err:
                            # Raise the exception to the interpreter
                            if self.raiseexceptions:
                                raise

                            # Put the exception as a comment on the SQL code
                            yield Comment, u'-- ValueError: %s\n' % err

                        stack = FilterStack()
                        stack.preprocess.append(filtr)

                        for tv in stack.run(raw_sql):
                            yield tv

                    # Set normal mode
                    self.detected = False

                # Don't include any token while in detected mode
                continue

            # Normal token
            yield token_type, value


# ----------------------
# statement process

class StripCommentsFilter:

    def _get_next_comment(self, tlist):
        # TODO(andi) Comment types should be unified, see related issue38
        token = tlist.token_next_by_instance(0, sql.Comment)
        if token is None:
            token = tlist.token_next_by_type(0, T.Comment)
        return token

    def _process(self, tlist):
        token = self._get_next_comment(tlist)
        while token:
            tidx = tlist.token_index(token)
            prev = tlist.token_prev(tidx, False)
            next_ = tlist.token_next(tidx, False)
            # Replace by whitespace if prev and next exist and if they're not
            # whitespaces. This doesn't apply if prev or next is a paranthesis.
            if (prev is not None and next_ is not None
                and not prev.is_whitespace() and not next_.is_whitespace()
                and not (prev.match(T.Punctuation, '(')
                         or next_.match(T.Punctuation, ')'))):
                tlist.tokens[tidx] = sql.Token(T.Whitespace, ' ')
            else:
                tlist.tokens.pop(tidx)
            token = self._get_next_comment(tlist)

    def process(self, stack, stmt):
        [self.process(stack, sgroup) for sgroup in stmt.get_sublists()]
        self._process(stmt)


class StripWhitespaceFilter:

    def _stripws(self, tlist):
        func_name = '_stripws_%s' % tlist.__class__.__name__.lower()
        func = getattr(self, func_name, self._stripws_default)
        func(tlist)

    def _stripws_default(self, tlist):
        last_was_ws = False
        for token in tlist.tokens:
            if token.is_whitespace():
                if last_was_ws:
                    token.value = ''
                else:
                    token.value = ' '
            last_was_ws = token.is_whitespace()

    def _stripws_parenthesis(self, tlist):
        if tlist.tokens[1].is_whitespace():
            tlist.tokens.pop(1)
        if tlist.tokens[-2].is_whitespace():
            tlist.tokens.pop(-2)
        self._stripws_default(tlist)

    def process(self, stack, stmt, depth=0):
        [self.process(stack, sgroup, depth + 1)
         for sgroup in stmt.get_sublists()]
        self._stripws(stmt)
        if depth == 0 and stmt.tokens[-1].is_whitespace():
            stmt.tokens.pop(-1)


class ReindentFilter:

    def __init__(self, width=2, char=' ', line_width=None):
        self.width = width
        self.char = char
        self.indent = 0
        self.offset = 0
        self.line_width = line_width
        self._curr_stmt = None
        self._last_stmt = None

    def _get_offset(self, token):
        all_ = list(self._curr_stmt.flatten())
        idx = all_.index(token)
        raw = ''.join(unicode(x) for x in all_[:idx + 1])
        line = raw.splitlines()[-1]
        # Now take current offset into account and return relative offset.
        full_offset = len(line) - len(self.char * (self.width * self.indent))
        return full_offset - self.offset

    def nl(self):
        # TODO: newline character should be configurable
        ws = '\n' + (self.char * ((self.indent * self.width) + self.offset))
        return sql.Token(T.Whitespace, ws)

    def _split_kwds(self, tlist):
        split_words = ('FROM', 'JOIN$', 'AND', 'OR',
                       'GROUP', 'ORDER', 'UNION', 'VALUES',
                       'SET', 'BETWEEN')

        def _next_token(i):
            t = tlist.token_next_match(i, T.Keyword, split_words,
                                       regex=True)
            if t and t.value.upper() == 'BETWEEN':
                t = _next_token(tlist.token_index(t) + 1)
                if t and t.value.upper() == 'AND':
                    t = _next_token(tlist.token_index(t) + 1)
            return t

        idx = 0
        token = _next_token(idx)
        while token:
            prev = tlist.token_prev(tlist.token_index(token), False)
            offset = 1
            if prev and prev.is_whitespace():
                tlist.tokens.pop(tlist.token_index(prev))
                offset += 1
            if (prev
                and isinstance(prev, sql.Comment)
                and (str(prev).endswith('\n')
                     or str(prev).endswith('\r'))):
                nl = tlist.token_next(token)
            else:
                nl = self.nl()
                tlist.insert_before(token, nl)
            token = _next_token(tlist.token_index(nl) + offset)

    def _split_statements(self, tlist):
        idx = 0
        token = tlist.token_next_by_type(idx, (T.Keyword.DDL, T.Keyword.DML))
        while token:
            prev = tlist.token_prev(tlist.token_index(token), False)
            if prev and prev.is_whitespace():
                tlist.tokens.pop(tlist.token_index(prev))
            # only break if it's not the first token
            if prev:
                nl = self.nl()
                tlist.insert_before(token, nl)
            token = tlist.token_next_by_type(tlist.token_index(token) + 1,
                                             (T.Keyword.DDL, T.Keyword.DML))

    def _process(self, tlist):
        func_name = '_process_%s' % tlist.__class__.__name__.lower()
        func = getattr(self, func_name, self._process_default)
        func(tlist)

    def _process_where(self, tlist):
        token = tlist.token_next_match(0, T.Keyword, 'WHERE')
        tlist.insert_before(token, self.nl())
        self.indent += 1
        self._process_default(tlist)
        self.indent -= 1

    def _process_parenthesis(self, tlist):
        first = tlist.token_next(0)
        indented = False
        if first and first.ttype in (T.Keyword.DML, T.Keyword.DDL):
            self.indent += 1
            tlist.tokens.insert(0, self.nl())
            indented = True
        num_offset = self._get_offset(tlist.token_next_match(0,
                                                        T.Punctuation, '('))
        self.offset += num_offset
        self._process_default(tlist, stmts=not indented)
        if indented:
            self.indent -= 1
        self.offset -= num_offset

    def _process_identifierlist(self, tlist):
        identifiers = list(tlist.get_identifiers())
        if len(identifiers) > 1 and not tlist.within(sql.Function):
            first = list(identifiers[0].flatten())[0]
            num_offset = self._get_offset(first) - len(first.value)
            self.offset += num_offset
            for token in identifiers[1:]:
                tlist.insert_before(token, self.nl())
            for token in tlist.tokens:
                if isinstance(token, sql.Comment):
                    tlist.insert_after(token, self.nl())
            self.offset -= num_offset
        self._process_default(tlist)

    def _process_case(self, tlist):
        is_first = True
        num_offset = None
        case = tlist.tokens[0]
        outer_offset = self._get_offset(case) - len(case.value)
        self.offset += outer_offset
        for cond, value in tlist.get_cases():
            if is_first:
                tcond = list(cond[0].flatten())[0]
                is_first = False
                num_offset = self._get_offset(tcond) - len(tcond.value)
                self.offset += num_offset
                continue
            if cond is None:
                token = value[0]
            else:
                token = cond[0]
            tlist.insert_before(token, self.nl())
        # Line breaks on group level are done. Now let's add an offset of
        # 5 (=length of "when", "then", "else") and process subgroups.
        self.offset += 5
        self._process_default(tlist)
        self.offset -= 5
        if num_offset is not None:
            self.offset -= num_offset
        end = tlist.token_next_match(0, T.Keyword, 'END')
        tlist.insert_before(end, self.nl())
        self.offset -= outer_offset

    def _process_default(self, tlist, stmts=True, kwds=True):
        if stmts:
            self._split_statements(tlist)
        if kwds:
            self._split_kwds(tlist)
        [self._process(sgroup) for sgroup in tlist.get_sublists()]

    def process(self, stack, stmt):
        if isinstance(stmt, sql.Statement):
            self._curr_stmt = stmt
        self._process(stmt)
        if isinstance(stmt, sql.Statement):
            if self._last_stmt is not None:
                if unicode(self._last_stmt).endswith('\n'):
                    nl = '\n'
                else:
                    nl = '\n\n'
                stmt.tokens.insert(0,
                    sql.Token(T.Whitespace, nl))
            if self._last_stmt != stmt:
                self._last_stmt = stmt


# FIXME: Doesn't work ;)
class RightMarginFilter:

    keep_together = (
#        sql.TypeCast, sql.Identifier, sql.Alias,
    )

    def __init__(self, width=79):
        self.width = width
        self.line = ''

    def _process(self, stack, group, stream):
        for token in stream:
            if token.is_whitespace() and '\n' in token.value:
                if token.value.endswith('\n'):
                    self.line = ''
                else:
                    self.line = token.value.splitlines()[-1]
            elif (token.is_group()
                  and not token.__class__ in self.keep_together):
                token.tokens = self._process(stack, token, token.tokens)
            else:
                val = unicode(token)
                if len(self.line) + len(val) > self.width:
                    match = re.search('^ +', self.line)
                    if match is not None:
                        indent = match.group()
                    else:
                        indent = ''
                    yield sql.Token(T.Whitespace, '\n%s' % indent)
                    self.line = indent
                self.line += val
            yield token

    def process(self, stack, group):
        return
        group.tokens = self._process(stack, group, group.tokens)


class ColumnsSelect:
    """Get the columns names of a SELECT query"""
    def process(self, stack, stream):
        mode = 0
        oldValue = ""
        parenthesis = 0

        for token_type, value in stream:
            # Ignore comments
            if token_type in Comment:
                continue

            # We have not detected a SELECT statement
            if mode == 0:
                if token_type in Keyword and value == 'SELECT':
                    mode = 1

            # We have detected a SELECT statement
            elif mode == 1:
                if value == 'FROM':
                    if oldValue:
                        yield oldValue

                    mode = 3    # Columns have been checked

                elif value == 'AS':
                    oldValue = ""
                    mode = 2

                elif (token_type == Punctuation
                      and value == ',' and not parenthesis):
                    if oldValue:
                        yield oldValue
                    oldValue = ""

                elif token_type not in Whitespace:
                    if value == '(':
                        parenthesis += 1
                    elif value == ')':
                        parenthesis -= 1

                    oldValue += value

            # We are processing an AS keyword
            elif mode == 2:
                # We check also for Keywords because a bug in SQLParse
                if token_type == Name or token_type == Keyword:
                    yield value
                    mode = 1


# ---------------------------
# postprocess

class SerializerUnicode:

    def process(self, stack, stmt):
        raw = unicode(stmt)
        add_nl = raw.endswith('\n')
        res = '\n'.join(line.rstrip() for line in raw.splitlines())
        if add_nl:
            res += '\n'
        return res


def Tokens2Unicode(stream):
    result = ""

    for _, value in stream:
        result += unicode(value)

    return result


class OutputFilter:
    varname_prefix = ''

    def __init__(self, varname='sql'):
        self.varname = self.varname_prefix + varname
        self.count = 0

    def _process(self, stream, varname, has_nl):
        raise NotImplementedError

    def process(self, stack, stmt):
        self.count += 1
        if self.count > 1:
            varname = '%s%d' % (self.varname, self.count)
        else:
            varname = self.varname

        has_nl = len(unicode(stmt).strip().splitlines()) > 1
        stmt.tokens = self._process(stmt.tokens, varname, has_nl)
        return stmt


class OutputPythonFilter(OutputFilter):
    def _process(self, stream, varname, has_nl):
        # SQL query asignation to varname
        if self.count > 1:
            yield sql.Token(T.Whitespace, '\n')
        yield sql.Token(T.Name, varname)
        yield sql.Token(T.Whitespace, ' ')
        yield sql.Token(T.Operator, '=')
        yield sql.Token(T.Whitespace, ' ')
        if has_nl:
            yield sql.Token(T.Operator, '(')
        yield sql.Token(T.Text, "'")

        # Print the tokens on the quote
        for token in stream:
            # Token is a new line separator
            if token.is_whitespace() and '\n' in token.value:
                # Close quote and add a new line
                yield sql.Token(T.Text, " '")
                yield sql.Token(T.Whitespace, '\n')

                # Quote header on secondary lines
                yield sql.Token(T.Whitespace, ' ' * (len(varname) + 4))
                yield sql.Token(T.Text, "'")

                # Indentation
                after_lb = token.value.split('\n', 1)[1]
                if after_lb:
                    yield sql.Token(T.Whitespace, after_lb)
                continue

            # Token has escape chars
            elif "'" in token.value:
                token.value = token.value.replace("'", "\\'")

            # Put the token
            yield sql.Token(T.Text, token.value)

        # Close quote
        yield sql.Token(T.Text, "'")
        if has_nl:
            yield sql.Token(T.Operator, ')')


class OutputPHPFilter(OutputFilter):
    varname_prefix = '$'

    def _process(self, stream, varname, has_nl):
        # SQL query asignation to varname (quote header)
        if self.count > 1:
            yield sql.Token(T.Whitespace, '\n')
        yield sql.Token(T.Name, varname)
        yield sql.Token(T.Whitespace, ' ')
        if has_nl:
            yield sql.Token(T.Whitespace, ' ')
        yield sql.Token(T.Operator, '=')
        yield sql.Token(T.Whitespace, ' ')
        yield sql.Token(T.Text, '"')

        # Print the tokens on the quote
        for token in stream:
            # Token is a new line separator
            if token.is_whitespace() and '\n' in token.value:
                # Close quote and add a new line
                yield sql.Token(T.Text, ' ";')
                yield sql.Token(T.Whitespace, '\n')

                # Quote header on secondary lines
                yield sql.Token(T.Name, varname)
                yield sql.Token(T.Whitespace, ' ')
                yield sql.Token(T.Operator, '.=')
                yield sql.Token(T.Whitespace, ' ')
                yield sql.Token(T.Text, '"')

                # Indentation
                after_lb = token.value.split('\n', 1)[1]
                if after_lb:
                    yield sql.Token(T.Whitespace, after_lb)
                continue

            # Token has escape chars
            elif '"' in token.value:
                token.value = token.value.replace('"', '\\"')

            # Put the token
            yield sql.Token(T.Text, token.value)

        # Close quote
        yield sql.Token(T.Text, '"')
        yield sql.Token(T.Punctuation, ';')


class Limit:
    """Get the LIMIT of a query.

    If not defined, return -1 (SQL specification for no LIMIT query)
    """
    def process(self, stack, stream):
        index = 7
        stream = list(stream)
        stream.reverse()

        # Run over all tokens in the stream from the end
        for token_type, value in stream:
            index -= 1

#            if index and token_type in Keyword:
            if index and token_type in Keyword and value == 'LIMIT':
                return stream[4 - index][1]

        return -1


def Compact(sql, includePath="sql"):
    """Function that return a compacted version of the input SQL query"""
    pipe = Pipeline()

    pipe.append(tokenize)
    pipe.append(IncludeStatement(includePath))
    pipe.append(StripComments())
    pipe.append(StripWhitespace)

    return pipe(sql)<|MERGE_RESOLUTION|>--- conflicted
+++ resolved
@@ -4,21 +4,13 @@
 
 from os.path import abspath, join
 
-<<<<<<< HEAD
-from sqlparse          import sql
-from sqlparse          import tokens as T
-from sqlparse.engine   import FilterStack
-from sqlparse.lexer    import tokenize
-from sqlparse.pipeline import Pipeline
-from sqlparse.tokens   import (Comment, Comparison, Keyword, Name, Punctuation,
-                               String, Whitespace)
-=======
 from sqlparse import sql, tokens as T
 from sqlparse.engine import FilterStack
+from sqlparse.lexer import tokenize
+from sqlparse.pipeline import Pipeline
 from sqlparse.tokens import (Comment, Comparison, Keyword, Name, Punctuation,
                              String, Whitespace)
 from sqlparse.utils import memoize_generator
->>>>>>> 66742da1
 
 
 # --------------------------
